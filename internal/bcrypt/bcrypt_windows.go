--- conflicted
+++ resolved
@@ -113,9 +113,6 @@
 	return &info
 }
 
-<<<<<<< HEAD
-//sys	GetFipsAlgorithmMode(enabled *bool) (s error) = bcrypt.BCryptGetFipsAlgorithmMode
-=======
 // https://docs.microsoft.com/en-us/windows/win32/api/bcrypt/ns-bcrypt-bcrypt_oaep_padding_info
 type OAEP_PADDING_INFO struct {
 	AlgId     *uint16
@@ -144,7 +141,7 @@
 	Prime2Size    uint32
 }
 
->>>>>>> 10f2600f
+//sys	GetFipsAlgorithmMode(enabled *bool) (s error) = bcrypt.BCryptGetFipsAlgorithmMode
 //sys	SetProperty(hObject HANDLE, pszProperty *uint16, pbInput []byte, dwFlags uint32) (s error) = bcrypt.BCryptSetProperty
 //sys	GetProperty(hObject HANDLE, pszProperty *uint16, pbOutput []byte, pcbResult *uint32, dwFlags uint32) (s error) = bcrypt.BCryptGetProperty
 //sys	OpenAlgorithmProvider(phAlgorithm *ALG_HANDLE, pszAlgId *uint16, pszImplementation *uint16, dwFlags AlgorithmProviderFlags) (s error) = bcrypt.BCryptOpenAlgorithmProvider
