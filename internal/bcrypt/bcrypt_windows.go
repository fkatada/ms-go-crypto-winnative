// Copyright (c) Microsoft Corporation.
// Licensed under the MIT License.

//go:generate go run github.com/microsoft/go-crypto-winnative/cmd/mksyscall -output zsyscall_windows.go bcrypt_windows.go

package bcrypt

import (
	"syscall"
	"unsafe"
)

const (
<<<<<<< HEAD
	SHA1_ALGORITHM       = "SHA1"
	SHA256_ALGORITHM     = "SHA256"
	SHA384_ALGORITHM     = "SHA384"
	SHA512_ALGORITHM     = "SHA512"
	AES_ALGORITHM        = "AES"
	RSA_ALGORITHM        = "RSA"
	MD5_ALGORITHM        = "MD5"
	ECDSA_P256_ALGORITHM = "ECDSA_P256"
	ECDSA_P384_ALGORITHM = "ECDSA_P384"
	ECDSA_P521_ALGORITHM = "ECDSA_P521"
=======
	SHA1_ALGORITHM   = "SHA1"
	SHA256_ALGORITHM = "SHA256"
	SHA384_ALGORITHM = "SHA384"
	SHA512_ALGORITHM = "SHA512"
	AES_ALGORITHM    = "AES"
	RSA_ALGORITHM    = "RSA"
	MD5_ALGORITHM    = "MD5"
>>>>>>> 0ad9d26a
)

const (
	HASH_LENGTH       = "HashDigestLength"
	HASH_BLOCK_LENGTH = "HashBlockLength"
	CHAINING_MODE     = "ChainingMode"
	CHAIN_MODE_ECB    = "ChainingModeECB"
	CHAIN_MODE_CBC    = "ChainingModeCBC"
	CHAIN_MODE_GCM    = "ChainingModeGCM"
	KEY_LENGTHS       = "KeyLengths"
	BLOCK_LENGTH      = "BlockLength"
)

const (
	RSAPUBLIC_KEY_BLOB  = "RSAPUBLICBLOB"
	RSAFULLPRIVATE_BLOB = "RSAFULLPRIVATEBLOB"
<<<<<<< HEAD
	ECCPUBLIC_BLOB      = "ECCPUBLICBLOB"
	ECCPRIVATE_BLOB     = "ECCPRIVATEBLOB"
=======
>>>>>>> 0ad9d26a
)

const (
	USE_SYSTEM_PREFERRED_RNG = 0x00000002
)

type PadMode uint32

const (
	PAD_UNDEFINED PadMode = 0x0
	PAD_NONE      PadMode = 0x1
	PAD_PKCS1     PadMode = 0x2
	PAD_OAEP      PadMode = 0x4
	PAD_PSS       PadMode = 0x8
)

type AlgorithmProviderFlags uint32

const (
	ALG_NONE_FLAG        AlgorithmProviderFlags = 0x00000000
	ALG_HANDLE_HMAC_FLAG AlgorithmProviderFlags = 0x00000008
)

type KeyBlobMagicNumber uint32

const (
	RSAPUBLIC_MAGIC      KeyBlobMagicNumber = 0x31415352
	RSAFULLPRIVATE_MAGIC KeyBlobMagicNumber = 0x33415352
<<<<<<< HEAD

	ECDSA_PUBLIC_P256_MAGIC     KeyBlobMagicNumber = 0x31534345
	ECDSA_PRIVATE_P256_MAGIC    KeyBlobMagicNumber = 0x32534345
	ECDSA_PUBLIC_P384_MAGIC     KeyBlobMagicNumber = 0x33534345
	ECDSA_PRIVATE_P384_MAGIC    KeyBlobMagicNumber = 0x34534345
	ECDSA_PUBLIC_P521_MAGIC     KeyBlobMagicNumber = 0x35534345
	ECDSA_PRIVATE_P521_MAGIC    KeyBlobMagicNumber = 0x36534345
	ECDSA_PUBLIC_GENERIC_MAGIC  KeyBlobMagicNumber = 0x50444345
	ECDSA_PRIVATE_GENERIC_MAGIC KeyBlobMagicNumber = 0x56444345
=======
>>>>>>> 0ad9d26a
)

type (
	HANDLE      syscall.Handle
	ALG_HANDLE  HANDLE
	HASH_HANDLE HANDLE
	KEY_HANDLE  HANDLE
)

// https://docs.microsoft.com/en-us/windows/win32/api/bcrypt/ns-bcrypt-bcrypt_key_lengths_struct
type KEY_LENGTHS_STRUCT struct {
	MinLength uint32
	MaxLength uint32
	Increment uint32
}

// https://docs.microsoft.com/en-us/windows/win32/api/bcrypt/ns-bcrypt-bcrypt_authenticated_cipher_mode_info
type AUTHENTICATED_CIPHER_MODE_INFO struct {
	Size           uint32
	InfoVersion    uint32
	Nonce          *byte
	NonceSize      uint32
	AuthData       *byte
	AuthDataSize   uint32
	Tag            *byte
	TagSize        uint32
	MacContext     *byte
	MacContextSize uint32
	AADSize        uint32
	DataSize       uint64
	Flags          uint32
}

func NewAUTHENTICATED_CIPHER_MODE_INFO(nonce, additionalData, tag []byte) *AUTHENTICATED_CIPHER_MODE_INFO {
	var aad *byte
	if additionalData != nil {
		aad = &additionalData[0]
	}
	info := AUTHENTICATED_CIPHER_MODE_INFO{
		InfoVersion:  1,
		Nonce:        &nonce[0],
		NonceSize:    uint32(len(nonce)),
		AuthData:     aad,
		AuthDataSize: uint32(len(additionalData)),
		Tag:          &tag[0],
		TagSize:      uint32(len(tag)),
	}
	info.Size = uint32(unsafe.Sizeof(info))
	return &info
}

// https://docs.microsoft.com/en-us/windows/win32/api/bcrypt/ns-bcrypt-bcrypt_oaep_padding_info
type OAEP_PADDING_INFO struct {
	AlgId     *uint16
	Label     *byte
	LabelSize uint32
}

// https://docs.microsoft.com/en-us/windows/win32/api/bcrypt/ns-bcrypt-bcrypt_pkcs1_padding_info
type PKCS1_PADDING_INFO struct {
	AlgId *uint16
}

// https://docs.microsoft.com/en-us/windows/win32/api/bcrypt/ns-bcrypt-bcrypt_pss_padding_info
type PSS_PADDING_INFO struct {
	AlgId *uint16
	Salt  uint32
}

// https://docs.microsoft.com/en-us/windows/win32/api/bcrypt/ns-bcrypt-bcrypt_rsakey_blob
type RSAKEY_BLOB struct {
	Magic         KeyBlobMagicNumber
	BitLength     uint32
	PublicExpSize uint32
	ModulusSize   uint32
	Prime1Size    uint32
	Prime2Size    uint32
}

<<<<<<< HEAD
// https://docs.microsoft.com/en-us/windows/win32/api/bcrypt/ns-bcrypt-bcrypt_ecckey_blob
type ECCKEY_BLOB struct {
	Magic   KeyBlobMagicNumber
	KeySize uint32
}

=======
//sys	GetFipsAlgorithmMode(enabled *bool) (s error) = bcrypt.BCryptGetFipsAlgorithmMode
>>>>>>> 0ad9d26a
//sys	SetProperty(hObject HANDLE, pszProperty *uint16, pbInput []byte, dwFlags uint32) (s error) = bcrypt.BCryptSetProperty
//sys	GetProperty(hObject HANDLE, pszProperty *uint16, pbOutput []byte, pcbResult *uint32, dwFlags uint32) (s error) = bcrypt.BCryptGetProperty
//sys	OpenAlgorithmProvider(phAlgorithm *ALG_HANDLE, pszAlgId *uint16, pszImplementation *uint16, dwFlags AlgorithmProviderFlags) (s error) = bcrypt.BCryptOpenAlgorithmProvider
//sys	CloseAlgorithmProvider(hAlgorithm ALG_HANDLE, dwFlags uint32) (s error) = bcrypt.BCryptCloseAlgorithmProvider

// SHA and HMAC

<<<<<<< HEAD
=======
//sys	Hash(hAlgorithm ALG_HANDLE, pbSecret []byte, pbInput []byte, pbOutput []byte) (s error) = bcrypt.BCryptHash
>>>>>>> 0ad9d26a
//sys	CreateHash(hAlgorithm ALG_HANDLE, phHash *HASH_HANDLE, pbHashObject []byte, pbSecret []byte, dwFlags uint32) (s error) = bcrypt.BCryptCreateHash
//sys	DestroyHash(hHash HASH_HANDLE) (s error) = bcrypt.BCryptDestroyHash
//sys   HashData(hHash HASH_HANDLE, pbInput []byte, dwFlags uint32) (s error) = bcrypt.BCryptHashData
//sys   DuplicateHash(hHash HASH_HANDLE,  phNewHash *HASH_HANDLE, pbHashObject []byte, dwFlags uint32) (s error) = bcrypt.BCryptDuplicateHash
//sys   FinishHash(hHash HASH_HANDLE, pbOutput []byte, dwFlags uint32) (s error) = bcrypt.BCryptFinishHash

// Rand

//sys   GenRandom(hAlgorithm ALG_HANDLE, pbBuffer []byte, dwFlags uint32) (s error) = bcrypt.BCryptGenRandom

// Keys

//sys   GenerateSymmetricKey(hAlgorithm ALG_HANDLE, phKey *KEY_HANDLE, pbKeyObject []byte, pbSecret []byte, dwFlags uint32) (s error) = bcrypt.BCryptGenerateSymmetricKey
//sys   GenerateKeyPair(hAlgorithm ALG_HANDLE, phKey *KEY_HANDLE, dwLength uint32, dwFlags uint32) (s error) = bcrypt.BCryptGenerateKeyPair
//sys   FinalizeKeyPair(hKey KEY_HANDLE, dwFlags uint32) (s error) = bcrypt.BCryptFinalizeKeyPair
//sys   ImportKeyPair (hAlgorithm ALG_HANDLE, hImportKey KEY_HANDLE, pszBlobType *uint16, phKey *KEY_HANDLE, pbInput []byte, dwFlags uint32) (s error) = bcrypt.BCryptImportKeyPair
//sys   ExportKey(hKey KEY_HANDLE, hExportKey KEY_HANDLE, pszBlobType *uint16, pbOutput []byte, pcbResult *uint32, dwFlags uint32) (s error) = bcrypt.BCryptExportKey
//sys   DestroyKey(hKey KEY_HANDLE) (s error) = bcrypt.BCryptDestroyKey
//sys   Encrypt(hKey KEY_HANDLE, pbInput []byte, pPaddingInfo unsafe.Pointer, pbIV []byte, pbOutput []byte, pcbResult *uint32, dwFlags PadMode) (s error) = bcrypt.BCryptEncrypt
//sys   Decrypt(hKey KEY_HANDLE, pbInput []byte, pPaddingInfo unsafe.Pointer, pbIV []byte, pbOutput []byte, pcbResult *uint32, dwFlags PadMode) (s error) = bcrypt.BCryptDecrypt
//sys   SignHash (hKey KEY_HANDLE, pPaddingInfo unsafe.Pointer, pbInput []byte, pbOutput []byte, pcbResult *uint32, dwFlags PadMode) (s error) = bcrypt.BCryptSignHash
//sys   VerifySignature(hKey KEY_HANDLE, pPaddingInfo unsafe.Pointer, pbHash []byte, pbSignature []byte, dwFlags PadMode) (s error) = bcrypt.BCryptVerifySignature<|MERGE_RESOLUTION|>--- conflicted
+++ resolved
@@ -11,7 +11,6 @@
 )
 
 const (
-<<<<<<< HEAD
 	SHA1_ALGORITHM       = "SHA1"
 	SHA256_ALGORITHM     = "SHA256"
 	SHA384_ALGORITHM     = "SHA384"
@@ -22,15 +21,6 @@
 	ECDSA_P256_ALGORITHM = "ECDSA_P256"
 	ECDSA_P384_ALGORITHM = "ECDSA_P384"
 	ECDSA_P521_ALGORITHM = "ECDSA_P521"
-=======
-	SHA1_ALGORITHM   = "SHA1"
-	SHA256_ALGORITHM = "SHA256"
-	SHA384_ALGORITHM = "SHA384"
-	SHA512_ALGORITHM = "SHA512"
-	AES_ALGORITHM    = "AES"
-	RSA_ALGORITHM    = "RSA"
-	MD5_ALGORITHM    = "MD5"
->>>>>>> 0ad9d26a
 )
 
 const (
@@ -47,11 +37,8 @@
 const (
 	RSAPUBLIC_KEY_BLOB  = "RSAPUBLICBLOB"
 	RSAFULLPRIVATE_BLOB = "RSAFULLPRIVATEBLOB"
-<<<<<<< HEAD
 	ECCPUBLIC_BLOB      = "ECCPUBLICBLOB"
 	ECCPRIVATE_BLOB     = "ECCPRIVATEBLOB"
-=======
->>>>>>> 0ad9d26a
 )
 
 const (
@@ -80,7 +67,6 @@
 const (
 	RSAPUBLIC_MAGIC      KeyBlobMagicNumber = 0x31415352
 	RSAFULLPRIVATE_MAGIC KeyBlobMagicNumber = 0x33415352
-<<<<<<< HEAD
 
 	ECDSA_PUBLIC_P256_MAGIC     KeyBlobMagicNumber = 0x31534345
 	ECDSA_PRIVATE_P256_MAGIC    KeyBlobMagicNumber = 0x32534345
@@ -90,8 +76,6 @@
 	ECDSA_PRIVATE_P521_MAGIC    KeyBlobMagicNumber = 0x36534345
 	ECDSA_PUBLIC_GENERIC_MAGIC  KeyBlobMagicNumber = 0x50444345
 	ECDSA_PRIVATE_GENERIC_MAGIC KeyBlobMagicNumber = 0x56444345
-=======
->>>>>>> 0ad9d26a
 )
 
 type (
@@ -171,16 +155,13 @@
 	Prime2Size    uint32
 }
 
-<<<<<<< HEAD
 // https://docs.microsoft.com/en-us/windows/win32/api/bcrypt/ns-bcrypt-bcrypt_ecckey_blob
 type ECCKEY_BLOB struct {
 	Magic   KeyBlobMagicNumber
 	KeySize uint32
 }
 
-=======
 //sys	GetFipsAlgorithmMode(enabled *bool) (s error) = bcrypt.BCryptGetFipsAlgorithmMode
->>>>>>> 0ad9d26a
 //sys	SetProperty(hObject HANDLE, pszProperty *uint16, pbInput []byte, dwFlags uint32) (s error) = bcrypt.BCryptSetProperty
 //sys	GetProperty(hObject HANDLE, pszProperty *uint16, pbOutput []byte, pcbResult *uint32, dwFlags uint32) (s error) = bcrypt.BCryptGetProperty
 //sys	OpenAlgorithmProvider(phAlgorithm *ALG_HANDLE, pszAlgId *uint16, pszImplementation *uint16, dwFlags AlgorithmProviderFlags) (s error) = bcrypt.BCryptOpenAlgorithmProvider
@@ -188,10 +169,7 @@
 
 // SHA and HMAC
 
-<<<<<<< HEAD
-=======
 //sys	Hash(hAlgorithm ALG_HANDLE, pbSecret []byte, pbInput []byte, pbOutput []byte) (s error) = bcrypt.BCryptHash
->>>>>>> 0ad9d26a
 //sys	CreateHash(hAlgorithm ALG_HANDLE, phHash *HASH_HANDLE, pbHashObject []byte, pbSecret []byte, dwFlags uint32) (s error) = bcrypt.BCryptCreateHash
 //sys	DestroyHash(hHash HASH_HANDLE) (s error) = bcrypt.BCryptDestroyHash
 //sys   HashData(hHash HASH_HANDLE, pbInput []byte, dwFlags uint32) (s error) = bcrypt.BCryptHashData
